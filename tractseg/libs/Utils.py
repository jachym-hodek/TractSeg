--- conflicted
+++ resolved
@@ -202,16 +202,6 @@
             # WEIGHTS_URL = "https://www.dropbox.com/s/i6a5c5cf6j5ok4r/EndingsSeg_best_weights_ep234.npz?dl=1"
             WEIGHTS_URL = "https://zenodo.org/record/1409670/files/EndingsSeg_best_weights_ep234.npz?download=1"
 
-<<<<<<< HEAD
-        elif experiment_type == "peak_regression":
-            weights_path_old = os.path.join(C.TRACT_SEG_HOME, 'pretrained_weights_peak_regression_v1.npz')
-            weights_path = os.path.join(C.TRACT_SEG_HOME, 'pretrained_weights_peak_regression_v2.npz')
-            # WEIGHTS_URL = "https://www.dropbox.com/s/ogywkbrj3165v3e/PeakReg_best_weights_ep229.npz?dl=1"
-            # WEIGHTS_URL = "https://zenodo.org/record/1409678/files/PeakReg_best_weights_ep229.npz?download=1"
-            WEIGHTS_URL = "https://zenodo.org/record/1419198/files/best_weights_ep125.npz?download=1"
-
-=======
->>>>>>> f265e6fd
         elif experiment_type == "dm_regression":
             weights_path_old = os.path.join(C.TRACT_SEG_HOME, 'pretrained_weights.npz')
             weights_path = os.path.join(C.TRACT_SEG_HOME, 'pretrained_weights_dm_regression_v1.npz')
