--- conflicted
+++ resolved
@@ -86,16 +86,9 @@
         elif HP.EXPERIMENT_TYPE == "endings_segmentation":
             HP.WEIGHTS_PATH = join(C.TRACT_SEG_HOME, "pretrained_weights_endings_segmentation_v3.npz")
             # HP.WEIGHTS_PATH = join(C.NETWORK_DRIVE, "hcp_exp_nodes", "EndingsSeg_12g90g270g_125mm_DS_DAugAll", "best_weights_ep234.npz")
-<<<<<<< HEAD
-        elif HP.EXPERIMENT_TYPE == "peak_regression":
-            HP.WEIGHTS_PATH = join(C.TRACT_SEG_HOME, "pretrained_weights_peak_regression_v2.npz")
-            # HP.WEIGHTS_PATH = join(C.NETWORK_DRIVE, "hcp_exp_nodes", "x_Pretrained_TractSeg_Models/Peaks20_12g90g270g_125mm_DAugSimp_constW5", "best_weights_ep441.npz")  #more oversegmentation with DAug
-=======
         # elif HP.EXPERIMENT_TYPE == "peak_regression":
-        #     # tmp = None
         #     HP.WEIGHTS_PATH = join(C.TRACT_SEG_HOME, "pretrained_weights_peak_regression_v1.npz")
         #     # HP.WEIGHTS_PATH = join(C.NETWORK_DRIVE, "hcp_exp_nodes", "x_Pretrained_TractSeg_Models/Peaks20_12g90g270g_125mm_DAugSimp_constW5", "best_weights_ep441.npz")  #more oversegmentation with DAug
->>>>>>> f265e6fd
         elif HP.EXPERIMENT_TYPE == "dm_regression":
             HP.WEIGHTS_PATH = join(C.TRACT_SEG_HOME, "pretrained_weights_dm_regression_v1.npz")
             # HP.WEIGHTS_PATH = join(C.NETWORK_DRIVE, "hcp_exp_nodes", "DmReg_12g90g270g_125mm_DAugAll_Ubuntu", "best_weights_ep80.npz")
