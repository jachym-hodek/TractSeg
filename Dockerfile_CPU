--- conflicted
+++ resolved
@@ -24,11 +24,7 @@
     && rm -rf /var/lib/apt/lists/* /tmp/* /var/tmp/*
 
 RUN pip3.7 install -q --upgrade pip \
-<<<<<<< HEAD
-    && pip3.7 install -q wheel numpy scipy nilearn matplotlib scikit-image nibabel cython \
-=======
-    && pip3.7 install -q wheel numpy scipy nilearn matplotlib scikit-image nibabel dipy fury joblib seaborn \
->>>>>>> d5d50838
+    && pip3.7 install -q wheel numpy scipy nilearn matplotlib scikit-image nibabel dipy fury joblib seaborn cython \
     && pip3.7 install -q torch==1.6.0+cpu -f https://download.pytorch.org/whl/torch_stable.html
 
 RUN mkdir -p ~/.tractseg \
